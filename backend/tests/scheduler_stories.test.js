/**
 * Demonstration test showing how to use datetime mocking to observe 
 * multiple scheduler task invocations by advancing time.
 */

const { Duration } = require("luxon");
const { getMockedRootCapabilities } = require("./spies");
const { stubEnvironment, stubLogger, stubDatetime, stubSleeper, getDatetimeControl, stubRuntimeStateStorage, stubScheduler, getSchedulerControl } = require("./stubs");
const { fromISOString, fromHours, fromMinutes, fromMilliseconds, fromDays, toISOString } = require("../src/datetime");
const { parseCronExpression } = require("../src/scheduler/expression");
const { tryDeserialize, isTaskInvalidTypeError } = require("../src/scheduler/task");
const { getNextExecution, getMostRecentExecution } = require("../src/scheduler/calculator");
const { tryDeserialize, isTaskTryDeserializeError } = require("../src/scheduler/task");

function getTestCapabilities() {
    const capabilities = getMockedRootCapabilities();
    stubEnvironment(capabilities);
    stubLogger(capabilities);
    stubDatetime(capabilities);
    stubSleeper(capabilities);
    stubRuntimeStateStorage(capabilities);
    stubScheduler(capabilities);
    return capabilities;
}

describe("scheduler stories", () => {
    test("should observe multiple task invocations by advancing time gradually", async () => {
        const capabilities = getTestCapabilities();
        const timeControl = getDatetimeControl(capabilities);
        const schedulerControl = getSchedulerControl(capabilities);
        const retryDelay = Duration.fromMillis(5000);
        const taskCallback = jest.fn();

        // Set initial time to 00:05:00
        const startTime = fromISOString("2021-01-01T00:05:00Z");
        timeControl.setDateTime(startTime);
        schedulerControl.setPollingInterval(fromMilliseconds(1));

        // Schedule a task that runs at 30 minutes past each hour
        const registrations = [
            ["half-hour-task", "30 * * * *", taskCallback, retryDelay] // Runs at minute 30 of each hour
        ];

        await capabilities.scheduler.initialize(registrations);

        // Wait for scheduler to start 
        await schedulerControl.waitForNextCycleEnd();

        // Should not execute at 05 minutes.
        const initialCalls = taskCallback.mock.calls.length;
        expect(initialCalls).toBe(0);

        // Now test that advancing time triggers new executions
        // Advance time to 00:30:00 (first execution after initialization)
        timeControl.advanceByDuration(fromMilliseconds(25 * 60 * 1000)); // 25 minutes to reach 00:30:00
        await schedulerControl.waitForNextCycleEnd();

        // Should have one more call
        expect(taskCallback.mock.calls.length).toBe(initialCalls + 1);

        const afterFirstAdvance = taskCallback.mock.calls.length;

        // Advance to 01:30:00
        timeControl.advanceByDuration(fromHours(1)); // 1 hour
        await schedulerControl.waitForNextCycleEnd();
        expect(taskCallback.mock.calls.length).toBe(afterFirstAdvance + 1);

        const afterSecondAdvance = taskCallback.mock.calls.length;

        // Advance to 02:30:00
        timeControl.advanceByDuration(fromHours(1)); // 1 hour
        await schedulerControl.waitForNextCycleEnd();
        expect(taskCallback.mock.calls.length).toBe(afterSecondAdvance + 1);

        await capabilities.scheduler.stop();
    });

    test("should reject non-integer cron field values", async () => {
        const capabilities = getTestCapabilities();
        const timeControl = getDatetimeControl(capabilities);
        const schedulerControl = getSchedulerControl(capabilities);
        const retryDelay = Duration.fromMillis(5000);
        timeControl.setDateTime(fromISOString("2021-01-01T00:00:00.000Z"));
        schedulerControl.setPollingInterval(fromMilliseconds(1));
        try {
            await expect(capabilities.scheduler.initialize([
                ["invalid-decimal", "1.5 * * * *", jest.fn(), retryDelay]
            ])).rejects.toThrow();
        } finally {
            await capabilities.scheduler.stop();
        }
    });

    test("should handle multiple tasks with different schedules", async () => {
        const capabilities = getTestCapabilities();
        const timeControl = getDatetimeControl(capabilities);
        const schedulerControl = getSchedulerControl(capabilities);
        const retryDelay = Duration.fromMillis(5000);

        const hourlyTask = jest.fn();
        const dailyTask = jest.fn();

        // Set start time to 01:15:00 on Jan 1, 2021
        const startTime = fromISOString("2021-01-01T01:15:00.000Z");
        timeControl.setDateTime(startTime);
        schedulerControl.setPollingInterval(fromMilliseconds(1));

        const registrations = [
            ["hourly-task", "0 * * * *", hourlyTask, retryDelay],   // Every hour at 0 minutes
            ["daily-task", "0 0 * * *", dailyTask, retryDelay],    // Every day at midnight (0:00)
        ];

        await capabilities.scheduler.initialize(registrations);

        // Wait for scheduler to start up.
        await schedulerControl.waitForNextCycleEnd();

        // Should NOT execute immediately on first startup
        expect(hourlyTask.mock.calls.length).toBe(0);
        expect(dailyTask.mock.calls.length).toBe(0);

        // Test that the scheduler is running and tasks are registered
        // This is mainly a smoke test to ensure the multiple task scheduling works

        await capabilities.scheduler.stop();
    });

    test("should demonstrate sub-hour polling with time advancement", async () => {
        const capabilities = getTestCapabilities();
        const timeControl = getDatetimeControl(capabilities);
        const schedulerControl = getSchedulerControl(capabilities);
        const retryDelay = Duration.fromMillis(1000);
        const taskCallback = jest.fn();

        // Set initial time to 00:00:00 (midnight)
        const startTime = fromISOString("2021-01-01T00:00:00.000Z");
        timeControl.setDateTime(startTime);
        schedulerControl.setPollingInterval(fromMilliseconds(1));

        // Use fast polling to allow minute-level tasks
        const registrations = [
            ["every-minute", "0,30 * * * *", taskCallback, retryDelay] // Every 30 minutes
        ];

        await capabilities.scheduler.initialize(registrations);

        // Wait for scheduler to start
        await schedulerControl.waitForNextCycleEnd();

        // Should execute at 00 minute.
        const initialCalls = taskCallback.mock.calls.length;
        expect(initialCalls).toBe(1);

        // Advance by 30 minutes to reach the next minute boundary (00:30:00)
        timeControl.advanceByDuration(fromMinutes(30));
        await schedulerControl.waitForNextCycleEnd();
        // Should have executed once more
        expect(taskCallback.mock.calls.length).toBe(initialCalls + 1);
        const afterFirstAdvance = taskCallback.mock.calls.length;

        // Advance by another 30 minutes to 01:00:00
        timeControl.advanceByDuration(fromMinutes(30));
        await schedulerControl.waitForNextCycleEnd();
        expect(taskCallback.mock.calls.length).toBe(afterFirstAdvance + 1);

        await capabilities.scheduler.stop();
    });

    test("should verify time consistency across scheduler operations", async () => {
        const capabilities = getTestCapabilities();
        const timeControl = getDatetimeControl(capabilities);
        const schedulerControl = getSchedulerControl(capabilities);
        const retryDelay = Duration.fromMillis(5000);

        const taskCallback = jest.fn().mockImplementation(() => {
            // Verify that during task execution, the scheduler sees consistent time
            const executionTime = capabilities.datetime.now().toISOString();
            taskCallback.executionTimes = taskCallback.executionTimes || [];
            taskCallback.executionTimes.push(executionTime);
        });

        // Set specific start time
        const startTime = fromISOString("2021-01-01T00:15:00.000Z");
        timeControl.setDateTime(startTime);
        schedulerControl.setPollingInterval(fromMilliseconds(1));

        const registrations = [
            ["time-check-task", "0 * * * *", taskCallback, retryDelay] // Every hour at 0 minutes
        ];

        await capabilities.scheduler.initialize(registrations);

        // Wait for scheduler to start
        await schedulerControl.waitForNextCycleEnd();

        // With new behavior, tasks should NOT execute immediately on first startup
        expect(taskCallback.executionTimes).toBeUndefined();

        // Advance to next execution (01:00:00)
        timeControl.advanceByDuration(fromMilliseconds(45 * 60 * 1000)); // 45 minutes to reach 01:00:00
        await schedulerControl.waitForNextCycleEnd();

        // Should have executed now
        expect(taskCallback.executionTimes).toBeDefined();
        expect(taskCallback.executionTimes.length).toBeGreaterThan(0);

        await capabilities.scheduler.stop();
    });

    test("should demonstrate catching up on missed executions with gradual polling", async () => {
        const capabilities = getTestCapabilities();
        const timeControl = getDatetimeControl(capabilities);
        const schedulerControl = getSchedulerControl(capabilities);
        const retryDelay = Duration.fromMillis(5000);
        const taskCallback = jest.fn();

        // Set initial time 
        const startTime = fromISOString("2021-01-01T00:10:00.000Z");
        timeControl.setDateTime(startTime);
        schedulerControl.setPollingInterval(fromMilliseconds(1));

        const registrations = [
            ["hourly-task", "0 * * * *", taskCallback, retryDelay] // Every hour at 0 minutes
        ];

        await capabilities.scheduler.initialize(registrations);

        // Wait for scheduler to start
        await schedulerControl.waitForNextCycleEnd();

        // With new behavior, tasks should NOT execute immediately on first startup  
        const initialCalls = taskCallback.mock.calls.length;
        expect(initialCalls).toBe(0);

        // Jump ahead 5 hours at once - scheduler behavior may vary
        timeControl.advanceByDuration(fromHours(4).plus(fromMinutes(50))); // to 05:00:00
        await schedulerControl.waitForNextCycleEnd();

        // Should have executed once more because of no "make-up" semantics.
        expect(taskCallback.mock.calls.length).toEqual(initialCalls + 1);
        const afterBigJump = taskCallback.mock.calls.length;

        // Poll gradually hour by hour from here to see individual executions
        timeControl.advanceByDuration(fromHours(1)); // to 06:00:00
        await schedulerControl.waitForNextCycleEnd();
        expect(taskCallback.mock.calls.length).toEqual(afterBigJump + 1);

        await capabilities.scheduler.stop();
    });

    test("should handle long-term scheduler behavior with mixed success and failure rates", async () => {
        const capabilities = getTestCapabilities();
        const timeControl = getDatetimeControl(capabilities);
        const schedulerControl = getSchedulerControl(capabilities);
        const retryDelay = Duration.fromMillis(100); // Reduce retry delay

        // Create tasks with different failure patterns
        let stableTaskCallCount = 0;
        let flakyTaskCallCount = 0;

        const stableTask = jest.fn().mockImplementation(() => {
            stableTaskCallCount++;
            // Always succeeds
        });

        const flakyTask = jest.fn().mockImplementation(() => {
            flakyTaskCallCount++;
            // Fails after the first time.
            if (flakyTaskCallCount === 1) {
                throw new Error("Flaky task failure");
            }
        });

        // Set initial time and configure polling
        const startTime = fromISOString("2021-01-01T00:00:00.000Z");
        timeControl.setDateTime(startTime);
        schedulerControl.setPollingInterval(fromMilliseconds(100));

        const registrations = [
            ["stable-frequent", "0,30 * * * *", stableTask, retryDelay],       // Every 30 minutes
            ["flaky-frequent", "0,45 * * * *", flakyTask, retryDelay],         // Every 45 minutes
        ];

        await capabilities.scheduler.initialize(registrations);
        await schedulerControl.waitForNextCycleEnd();

        // Should execute at 00.
        expect(stableTaskCallCount).toBe(1);
        expect(flakyTaskCallCount).toBe(1);

        // Simulate just 2 hours instead of 7 days for faster testing
        timeControl.advanceByDuration(fromHours(2)); // Advance 2 hours
        await schedulerControl.waitForNextCycleEnd();

        // Verify all tasks executed at least once despite failures
        expect(stableTaskCallCount).toBe(2);
        expect(flakyTaskCallCount).toBe(2);

        // Verify the failure scenarios work as expected - tasks are called even with random failures
        expect(stableTask).toHaveBeenCalled();
        expect(flakyTask).toHaveBeenCalled();

        await capabilities.scheduler.stop();
    });

    test("should recover from extended scheduler downtime and catch up on missed tasks", async () => {
        const capabilities = getTestCapabilities();
        const timeControl = getDatetimeControl(capabilities);
        const schedulerControl = getSchedulerControl(capabilities);
        const retryDelay = Duration.fromMillis(3000);

        const hourlyTask = jest.fn();
        const dailyTask = jest.fn();

        // Start scheduler at specific time
        const startTime = fromISOString("2021-01-01T12:00:00.000Z");
        timeControl.setDateTime(startTime);
        schedulerControl.setPollingInterval(fromMilliseconds(1));

        const registrations = [
            ["hourly-recovery", "0 * * * *", hourlyTask, retryDelay],
            ["daily-recovery", "0 6 * * *", dailyTask, retryDelay],  // Daily at 6 AM
        ];

        await capabilities.scheduler.initialize(registrations);
        await schedulerControl.waitForNextCycleEnd();

        // Should execute at 00.
        const initialHourly = hourlyTask.mock.calls.length;
        const initialDaily = dailyTask.mock.calls.length;
        expect(initialHourly).toBe(1);
        expect(initialDaily).toBe(0);

        // Stop scheduler (simulate downtime)
        await capabilities.scheduler.stop();

        // Advance time by 2 days while scheduler is down (reduced from 7 days)
        timeControl.advanceByDuration(fromDays(2));

        // Restart scheduler with new capabilities to avoid state conflicts
        const newCapabilities = getTestCapabilities();
        const newTimeControl = getDatetimeControl(newCapabilities);
        const newSchedulerControl = getSchedulerControl(newCapabilities);

        // Set the same advanced time for the new scheduler
        newTimeControl.setDateTime(timeControl.getCurrentDateTime());
        newSchedulerControl.setPollingInterval(fromMilliseconds(1));

        await newCapabilities.scheduler.initialize(registrations);
        await newSchedulerControl.waitForNextCycleEnd();

        // Since this is a NEW scheduler instance with fresh state, it should execute immediately.
        expect(hourlyTask.mock.calls.length).toBe(initialHourly + 1);
        expect(dailyTask.mock.calls.length).toBe(initialDaily + 0);

        await newCapabilities.scheduler.stop();
    });

    test("should handle cascading failure scenarios with different retry strategies", async () => {
        const capabilities = getTestCapabilities();
        const timeControl = getDatetimeControl(capabilities);
        const schedulerControl = getSchedulerControl(capabilities);

        // Different retry delays for different failure tolerance
        const quickRetryDelay = Duration.fromMillis(500);
        const normalRetryDelay = Duration.fromMillis(5000);
        const slowRetryDelay = Duration.fromMillis(15000);

        let primaryTaskFails = false;
        let dependentTaskExecutions = 0;
        let cleanupTaskExecutions = 0;

        const primaryTask = jest.fn().mockImplementation(() => {
            if (primaryTaskFails) {
                throw new Error("Primary system failure");
            }
        });

        const dependentTask = jest.fn().mockImplementation(() => {
            dependentTaskExecutions++;
            // Fails if primary task is in failed state
            if (primaryTaskFails) {
                throw new Error("Dependent task cannot run - primary failed");
            }
        });

        const cleanupTask = jest.fn().mockImplementation(() => {
            cleanupTaskExecutions++;
            // Always succeeds, used for cleanup operations
        });

        const startTime = fromISOString("2021-01-01T10:00:00.000Z");
        timeControl.setDateTime(startTime);
        schedulerControl.setPollingInterval(fromMilliseconds(1));

        const registrations = [
            ["primary-system", "0,30 * * * *", primaryTask, quickRetryDelay],     // Every 30 minutes, quick retry
            ["dependent-process", "0 * * * *", dependentTask, normalRetryDelay], // Every hour, normal retry
            ["cleanup-job", "0 0,2,4,6,8,10,12,14,16,18,20,22 * * *", cleanupTask, slowRetryDelay],         // Every 2 hours, slow retry
        ];

        await capabilities.scheduler.initialize(registrations);
        await schedulerControl.waitForNextCycleEnd();

        // Run normally for 2 hours
        timeControl.advanceByDuration(fromHours(2));
        await schedulerControl.waitForNextCycleEnd();

        const normalExecutions = dependentTaskExecutions;
        const normalCleanup = cleanupTaskExecutions;

        // Simulate primary system failure
        primaryTaskFails = true;

        // Run for another 3 hours with failures
        timeControl.advanceByDuration(fromHours(3));
        await schedulerControl.waitForNextCycleEnd();

        // Dependent task should fail during this period but cleanup should continue
        expect(cleanupTaskExecutions).toBeGreaterThan(normalCleanup);

        // Recover primary system
        primaryTaskFails = false;

        // Run for 2 more hours
        timeControl.advanceByDuration(fromHours(2));
        await schedulerControl.waitForNextCycleEnd();

        // System should eventually recover and dependent tasks should resume
        expect(dependentTaskExecutions).toBeGreaterThanOrEqual(normalExecutions);

        await capabilities.scheduler.stop();
    });

    test("should maintain scheduling precision over extended periods with complex patterns", async () => {
        const capabilities = getTestCapabilities();
        const timeControl = getDatetimeControl(capabilities);
        const schedulerControl = getSchedulerControl(capabilities);
        const retryDelay = Duration.fromMillis(100);

        const executionLog = [];

        const frequentTask = jest.fn().mockImplementation(() => {
            const currentTime = capabilities.datetime.now().toISOString();
            executionLog.push({ task: 'frequent', time: currentTime });
        });

        // Start at a time when the frequent task should trigger soon
        const startTime = fromISOString("2021-01-01T00:00:00.000Z"); // 2021-01-01T00:00:00.000Z
        timeControl.setDateTime(startTime);
        schedulerControl.setPollingInterval(fromMilliseconds(100));

        const registrations = [
            ["frequent-task", "0,30 * * * *", frequentTask, retryDelay],    // Every 30 minutes
        ];

        await capabilities.scheduler.initialize(registrations);
        await schedulerControl.waitForNextCycleEnd();

        // Advance time by 30 minutes to trigger the frequent task once
        timeControl.advanceByDuration(fromMinutes(30));
        await schedulerControl.waitForNextCycleEnd();

        // Verify that scheduling precision is maintained for the frequent task
        expect(frequentTask).toHaveBeenCalled();
        expect(executionLog.length).toBeGreaterThan(0);

        await capabilities.scheduler.stop();
    });

    test("should handle resource exhaustion and recovery scenarios", async () => {
        const capabilities = getTestCapabilities();
        const timeControl = getDatetimeControl(capabilities);
        const schedulerControl = getSchedulerControl(capabilities);
        const retryDelay = Duration.fromMillis(2000);

        let systemResourceExhausted = false;
        let resourceIntensiveCallCount = 0;
        let lightweightCallCount = 0;

        const resourceIntensiveTask = jest.fn().mockImplementation(() => {
            resourceIntensiveCallCount++;
            if (systemResourceExhausted) {
                throw new Error("System resources exhausted");
            }
        });

        const lightweightTask = jest.fn().mockImplementation(() => {
            lightweightCallCount++;
            // Lightweight tasks should continue even during resource exhaustion
        });

        const resourceMonitorTask = jest.fn().mockImplementation(() => {
            // Simulate resource recovery after some time
            if (systemResourceExhausted && Math.random() < 0.3) {
                systemResourceExhausted = false;
            }
        });

        const startTime = fromISOString("2021-01-01T08:00:00.000Z");
        timeControl.setDateTime(startTime);
        schedulerControl.setPollingInterval(fromMilliseconds(1));

        const registrations = [
            ["heavy-processing", "0,30 * * * *", resourceIntensiveTask, retryDelay],  // Every 30 minutes
            ["lightweight-monitor", "0,15,30,45 * * * *", lightweightTask, retryDelay],      // Every 15 minutes
            ["resource-monitor", "0,20,40 * * * *", resourceMonitorTask, retryDelay],     // Every 20 minutes
        ];

        await capabilities.scheduler.initialize(registrations);
        await schedulerControl.waitForNextCycleEnd();

        // Run normally for 1 hour
        timeControl.advanceByDuration(fromHours(1));
        await schedulerControl.waitForNextCycleEnd();

        const normalHeavy = resourceIntensiveCallCount;
        const normalLight = lightweightCallCount;

        // Simulate resource exhaustion
        systemResourceExhausted = true;

        // Run for 3 hours with resource exhaustion
        timeControl.advanceByDuration(fromHours(3));
        await schedulerControl.waitForNextCycleEnd();

        // Lightweight tasks should continue, heavy tasks should fail
        expect(lightweightCallCount).toBeGreaterThanOrEqual(normalLight); // Should continue running

        // Run for 2 more hours allowing recovery
        timeControl.advanceByDuration(fromHours(2));
        await schedulerControl.waitForNextCycleEnd();

        // System should eventually recover and heavy tasks should resume
        expect(resourceIntensiveCallCount).toBeGreaterThanOrEqual(normalHeavy);

        // Verify that the resource monitoring and failure scenarios work
        expect(resourceIntensiveTask).toHaveBeenCalled();
        expect(lightweightTask).toHaveBeenCalled();
        expect(resourceMonitorTask).toHaveBeenCalled();

        await capabilities.scheduler.stop();
    });

    test("should execute hourly task with exact precision over multiple hours", async () => {
        const capabilities = getTestCapabilities();
        const timeControl = getDatetimeControl(capabilities);
        const schedulerControl = getSchedulerControl(capabilities);
        const retryDelay = Duration.fromMillis(1000);
        const hourlyTask = jest.fn();

        // Start at exactly 10:00:00 AM
        const startTime = fromISOString("2021-01-01T10:00:00.000Z");
        timeControl.setDateTime(startTime);
        schedulerControl.setPollingInterval(fromMilliseconds(1));

        const registrations = [
            ["precise-hourly", "0 * * * *", hourlyTask, retryDelay], // Every hour at minute 0
        ];

        await capabilities.scheduler.initialize(registrations);
        await schedulerControl.waitForNextCycleEnd();

        // Should execute immediately because 00 minute.
        const initialCount = hourlyTask.mock.calls.length;
        expect(initialCount).toBe(1);

        // Advance to exactly 11:00:00 (next scheduled time)
        timeControl.advanceByDuration(fromHours(1)); // 1 hour
        await schedulerControl.waitForNextCycleEnd();

        // Should have executed more now
        expect(hourlyTask.mock.calls.length).toBe(2);

        // Advance to exactly 12:00:00
        timeControl.advanceByDuration(fromHours(1)); // 1 hour
        await schedulerControl.waitForNextCycleEnd();

        // Should have executed exactly once more
        expect(hourlyTask.mock.calls.length).toBe(3);

        // Advance to exactly 13:00:00
        timeControl.advanceByDuration(fromHours(1)); // 1 hour
        await schedulerControl.waitForNextCycleEnd();

        // Should have executed exactly once more
        expect(hourlyTask.mock.calls.length).toBe(4);

        await capabilities.scheduler.stop();
    });

    test("should execute tasks with exact frequency precision demonstrated over extended periods", async () => {
        const capabilities = getTestCapabilities();
        await capabilities.logger.setup();
        const timeControl = getDatetimeControl(capabilities);
        const schedulerControl = getSchedulerControl(capabilities);
        const retryDelay = Duration.fromMillis(1000);

        const hourlyTask = jest.fn().mockImplementation(async () => await new Promise(resolve => setTimeout(resolve, 400))); // Runs hourly
        const daily2AMTask = jest.fn().mockImplementation(async () => await new Promise(resolve => setTimeout(resolve, 400))); // Runs daily at 2 AM

        // Start at exactly 1 AM on Jan 1st
        const startTime = fromISOString("2021-01-01T01:00:00.000Z");
        timeControl.setDateTime(startTime);
        schedulerControl.setPollingInterval(fromMilliseconds(1));

        const registrations = [
            ["hourly-precise", "0 * * * *", hourlyTask, retryDelay],      // Every hour at minute 0
            ["daily-2am", "0 2 * * *", daily2AMTask, retryDelay],         // Daily at 2 AM
        ];

        await capabilities.scheduler.initialize(registrations);
        await schedulerControl.waitForNextCycleEnd();

        // Should execute because 00 minute.
        const initialHourly = hourlyTask.mock.calls.length;
        const initialDaily = daily2AMTask.mock.calls.length;
        expect(initialHourly).toBe(1);
        expect(initialDaily).toBe(0);

        // Advance exactly 1 hour to 2 AM
        timeControl.advanceByDuration(fromHours(1));
        await schedulerControl.waitForNextCycleEnd();

        // Both should execute at 2 AM: hourly (every hour) and daily (2 AM schedule)
        expect(daily2AMTask.mock.calls.length).toEqual(1);
        expect(hourlyTask.mock.calls.length).toEqual(2);

        const hourlyAt2AM = hourlyTask.mock.calls.length;
        const dailyAt2AM = daily2AMTask.mock.calls.length;

        // Advance exactly 1 hour to 3 AM
        timeControl.advanceByDuration(fromHours(1));
        await schedulerControl.waitForNextCycleEnd();

        // Only hourly should execute, daily should not
        expect(hourlyTask.mock.calls.length).toBeGreaterThan(hourlyAt2AM);
        expect(daily2AMTask.mock.calls.length).toBe(dailyAt2AM); // Should not change

        const hourlyAt3AM = hourlyTask.mock.calls.length;

        // Advance exactly 100 hours to 2 AM next day
        timeControl.advanceByDuration(fromHours(23));
        await schedulerControl.waitForNextCycleEnd();

        // Both should execute again (next daily execution + 23 more hourly executions)
        expect(hourlyTask.mock.calls.length).toBeGreaterThan(hourlyAt3AM);
        expect(daily2AMTask.mock.calls.length).toBeGreaterThan(dailyAt2AM);

        // Verify precise execution count relationships
        const totalHourlyExecutions = hourlyTask.mock.calls.length - initialHourly;
        const totalDailyExecutions = daily2AMTask.mock.calls.length - initialDaily;

        // After 25 hours (1AM -> 2AM next day), we should have many hourly executions and 2 daily executions
        // Let the scheduler process remaining calls.
        expect(totalHourlyExecutions).toBe(3); // Only three executions of the scheduler. Scheduler must not execute "make up" for missed executions.
        expect(totalDailyExecutions).toBe(2); // Exactly 2 daily executions (2 AM each day)

        await capabilities.scheduler.stop();
    });

    test("should execute daily task with exact precision at midnight boundaries", async () => {
        const capabilities = getTestCapabilities();
        const timeControl = getDatetimeControl(capabilities);
        const schedulerControl = getSchedulerControl(capabilities);
        const retryDelay = Duration.fromMillis(1000);
        const dailyTask = jest.fn();

        // Start at exactly midnight on January 1st
        const startTime = fromISOString("2021-01-01T00:00:00.000Z");
        timeControl.setDateTime(startTime);
        schedulerControl.setPollingInterval(fromMilliseconds(1));

        const registrations = [
            ["precise-daily", "0 0 * * *", dailyTask, retryDelay], // Daily at midnight
        ];

        await capabilities.scheduler.initialize(registrations);
        await schedulerControl.waitForNextCycleEnd();

        // Should execute at 00 minutes.
        const initialCount = dailyTask.mock.calls.length;
        expect(initialCount).toBe(1);

        // Advance 24 hours to next midnight (January 2nd)
        timeControl.advanceByDuration(fromHours(24));
        await schedulerControl.waitForNextCycleEnd();
        
        // Should execute at midnight on January 2nd
        expect(dailyTask.mock.calls.length).toBe(initialCount + 1);

        // Advance 12 hours to noon on Jan 2nd (should not execute - not midnight)
        timeControl.advanceByDuration(fromHours(12));
        await schedulerControl.waitForNextCycleEnd();
        
        // Should not execute again (not midnight)
        expect(dailyTask.mock.calls.length).toBe(initialCount + 1);

        // Advance to midnight Jan 3rd (another 12 hours)
        timeControl.advanceByDuration(fromHours(12));
        await schedulerControl.waitForNextCycleEnd();

        // Should have executed exactly once more
        expect(dailyTask.mock.calls.length).toBe(initialCount + 2);

        // Advance to midnight Jan 4th (24 hours)
        timeControl.advanceByDuration(fromHours(24));
        await schedulerControl.waitForNextCycleEnd();

        // Should have executed exactly once more
        expect(dailyTask.mock.calls.length).toBe(initialCount + 3);

        await capabilities.scheduler.stop();
    });

    test("should execute weekly task with exact precision at weekly boundaries", async () => {
        const capabilities = getTestCapabilities();
        const timeControl = getDatetimeControl(capabilities);
        const schedulerControl = getSchedulerControl(capabilities);
        const retryDelay = Duration.fromMillis(1000);
        const weeklyTask = jest.fn();

        // Start at exactly midnight on Sunday, January 3rd, 2021 (day 0 = Sunday)
        const startTime = fromISOString("2021-01-03T00:00:00.000Z");
        timeControl.setDateTime(startTime);
        schedulerControl.setPollingInterval(fromMilliseconds(1));

        const registrations = [
            ["precise-weekly", "0 0 * * 0", weeklyTask, retryDelay], // Weekly on Sunday (0) at midnight
        ];

        await capabilities.scheduler.initialize(registrations);
        await schedulerControl.waitForNextCycleEnd();

        // Should execute at 00 minutes.
        expect(weeklyTask.mock.calls.length).toBe(1);

        // Advance to next Sunday (7 days) - January 10th
        timeControl.advanceByDuration(fromDays(7));
        await schedulerControl.waitForNextCycleEnd();

        // At midnight Sunday Jan 10th - should execute exactly once more
        expect(weeklyTask.mock.calls.length).toBe(2);

        // Advance 3 days (Wednesday)
        timeControl.advanceByDuration(fromDays(3));
        await schedulerControl.waitForNextCycleEnd();

        // Should still be exactly 1 more execution
        expect(weeklyTask.mock.calls.length).toBe(2);

        // Advance to next Sunday (4 more days = 7 days total)
        timeControl.advanceByDuration(fromDays(4));
        await schedulerControl.waitForNextCycleEnd();

        // Should have executed exactly 3 times total
        expect(weeklyTask.mock.calls.length).toBe(3);

        // Advance another week
        timeControl.advanceByDuration(fromDays(7));
        await schedulerControl.waitForNextCycleEnd();

        // Should have executed exactly 4 times total
        expect(weeklyTask.mock.calls.length).toBe(4);

        await capabilities.scheduler.stop();
    });

    test("should maintain exact execution counts across scheduler restart", async () => {
        const capabilities = getTestCapabilities();
        const timeControl = getDatetimeControl(capabilities);
        const schedulerControl = getSchedulerControl(capabilities);
        const retryDelay = Duration.fromMillis(1000);
        const persistentTask = jest.fn();

        // Start at exactly 14:00:00
        const startTime = fromISOString("2021-01-01T14:00:00.000Z");
        timeControl.setDateTime(startTime);
        schedulerControl.setPollingInterval(fromMilliseconds(1));

        const registrations = [
            ["persistent-hourly", "0 * * * *", persistentTask, retryDelay], // Every hour
        ];

        await capabilities.scheduler.initialize(registrations);
        await schedulerControl.waitForNextCycleEnd();

        // Should execute at 00 minutes.
        const initialCount = persistentTask.mock.calls.length;
        expect(initialCount).toBe(1);

        // Advance to 15:00:00
        timeControl.advanceByDuration(fromHours(1));
        await schedulerControl.waitForNextCycleEnd();

        // Should have executed exactly once more
        expect(persistentTask.mock.calls.length).toBe(2);

        // Stop scheduler
        await capabilities.scheduler.stop();

        // Create new scheduler instance with same registrations
        const newCapabilities = getTestCapabilities();
        const newTimeControl = getDatetimeControl(newCapabilities);
        const newSchedulerControl = getSchedulerControl(newCapabilities);

        // Set time to 16:00:00 (2 hours later)
        newTimeControl.setDateTime(startTime.advance(fromHours(2)));
        newSchedulerControl.setPollingInterval(fromMilliseconds(1));

        await newCapabilities.scheduler.initialize(registrations);
        await newSchedulerControl.waitForNextCycleEnd();

        // Should execute immediately on restart
        expect(persistentTask.mock.calls.length).toBe(3);

        // Advance to 17:00:00
        newTimeControl.advanceByDuration(fromHours(1));
        await newSchedulerControl.waitForNextCycleEnd();

        // Should have executed exactly once more
        expect(persistentTask.mock.calls.length).toBe(4);

        await newCapabilities.scheduler.stop();
    });

    test("should execute tasks with precise hour-level timing", async () => {
        const capabilities = getTestCapabilities();
        const timeControl = getDatetimeControl(capabilities);
        const schedulerControl = getSchedulerControl(capabilities);
        const retryDelay = Duration.fromMillis(500);

        const every2HourTask = jest.fn();   // Every 2 hours 
        const every4HourTask = jest.fn();   // Every 4 hours

        // Start at exactly midnight - both should match
        const startTime = fromISOString("2021-01-01T00:00:00.000Z");
        timeControl.setDateTime(startTime);
        schedulerControl.setPollingInterval(fromMilliseconds(1));

        const registrations = [
            ["every-2h", "0 0,2,4,6,8,10,12,14,16,18,20,22 * * *", every2HourTask, retryDelay],    // Every 2 hours (0, 2, 4, 6, 8, 10, 12, ...)
            ["every-4h", "0 0,4,8,12,16,20 * * *", every4HourTask, retryDelay],    // Every 4 hours (0, 4, 8, 12, ...)
        ];

        await capabilities.scheduler.initialize(registrations);
        await schedulerControl.waitForNextCycleEnd();

        // Should execute at 00 minute.
        const initial2Hour = every2HourTask.mock.calls.length;
        const initial4Hour = every4HourTask.mock.calls.length;
        expect(initial2Hour).toBe(1);
        expect(initial4Hour).toBe(1);

        // Advance to 02:00:00 (2-hour task should execute, 4-hour should not)
        timeControl.advanceByDuration(fromHours(2));
        await schedulerControl.waitForNextCycleEnd();

        // 2-hour task should execute, 4-hour should not
        expect(every2HourTask.mock.calls.length).toBe(2);
        expect(every4HourTask.mock.calls.length).toBe(1);
        // Advance to 04:00:00 (both should execute - matches both patterns)
        timeControl.advanceByDuration(fromHours(2));
        await schedulerControl.waitForNextCycleEnd();

        // Both should have executed
        expect(every2HourTask.mock.calls.length).toBe(3); // executed at 02:00 and 04:00
        expect(every4HourTask.mock.calls.length).toBe(2); // executed at 04:00

        const after2Hour2H = every2HourTask.mock.calls.length;
        const after2Hour4H = every4HourTask.mock.calls.length;

        // Advance to 06:00:00 (2-hour should execute, 4-hour should not)
        timeControl.advanceByDuration(fromHours(2));
        await schedulerControl.waitForNextCycleEnd();

        // 2-hour task should execute more, 4-hour should remain same
        expect(every2HourTask.mock.calls.length).toBeGreaterThan(after2Hour2H);
        expect(every4HourTask.mock.calls.length).toBe(after2Hour4H); // No change

        // Advance to 08:00:00 (both should execute again)
        timeControl.advanceByDuration(fromHours(2));
        await schedulerControl.waitForNextCycleEnd();

        // Both should have executed more
        expect(every2HourTask.mock.calls.length).toBe(5); // 02:00, 04:00, 06:00, 08:00
        expect(every4HourTask.mock.calls.length).toBe(3); // 04:00, 08:00

        // Verify the pattern: 2-hour task executes twice as often as 4-hour task
        const total2HourExecutions = every2HourTask.mock.calls.length;
        const total4HourExecutions = every4HourTask.mock.calls.length;

        // 2-hour task should have executed exactly twice as often as 4-hour task - 1 initial
        expect(total2HourExecutions).toBe(total4HourExecutions * 2 - 1);

        await capabilities.scheduler.stop();
    });

    test("should execute tasks with precise hour-level timing different start", async () => {
        const capabilities = getTestCapabilities();
        const timeControl = getDatetimeControl(capabilities);
        const schedulerControl = getSchedulerControl(capabilities);
        const retryDelay = Duration.fromMillis(500);

        const every2HourTask = jest.fn();   // Every 2 hours 
        const every4HourTask = jest.fn();   // Every 4 hours

        // Start at 2am - both should match
        const startTime = fromISOString("2021-01-01T02:00:00.000Z");
        timeControl.setDateTime(startTime);
        schedulerControl.setPollingInterval(fromMilliseconds(1));

        const registrations = [
            ["every-2h", "0 0,2,4,6,8,10,12,14,16,18,20,22 * * *", every2HourTask, retryDelay],    // Every 2 hours (0, 2, 4, 6, 8, 10, 12, ...)
            ["every-4h", "0 0,4,8,12,16,20 * * *", every4HourTask, retryDelay],    // Every 4 hours (0, 4, 8, 12, ...)
        ];

        await capabilities.scheduler.initialize(registrations);
        await schedulerControl.waitForNextCycleEnd();

        // Should execute at 00 minute.
        const initial2Hour = every2HourTask.mock.calls.length;
        const initial4Hour = every4HourTask.mock.calls.length;
        expect(initial2Hour).toBe(1);
        expect(initial4Hour).toBe(0);

        // Advance to 02:00:00 (2-hour task should execute, 4-hour should not)
        timeControl.advanceByDuration(fromHours(2));
        await schedulerControl.waitForNextCycleEnd();

        // 2-hour task should execute, 4-hour should not
        expect(every2HourTask.mock.calls.length).toBe(2);
        expect(every4HourTask.mock.calls.length).toBe(1);
        // Advance to 04:00:00 (both should execute - matches both patterns)
        timeControl.advanceByDuration(fromHours(2));
        await schedulerControl.waitForNextCycleEnd();

        // Both should have executed
        expect(every2HourTask.mock.calls.length).toBe(3); // executed at 02:00 and 04:00
        expect(every4HourTask.mock.calls.length).toBe(1); // executed at 04:00

        const after2Hour2H = every2HourTask.mock.calls.length;
        const after2Hour4H = every4HourTask.mock.calls.length;

        // Advance to 06:00:00 (2-hour should execute, 4-hour should not)
        timeControl.advanceByDuration(fromHours(2));
        await schedulerControl.waitForNextCycleEnd();

        // Both task should execute more
        expect(every2HourTask.mock.calls.length).toBe(after2Hour2H + 1);
        expect(every4HourTask.mock.calls.length).toBe(after2Hour4H + 1);

        // Advance to 08:00:00 (only 2-hour should execute again)
        timeControl.advanceByDuration(fromHours(2));
        await schedulerControl.waitForNextCycleEnd();

        // Both should have executed more
        expect(every2HourTask.mock.calls.length).toBe(5); // 02:00, 04:00, 06:00, 08:00
        expect(every4HourTask.mock.calls.length).toBe(2); // 04:00, 08:00

        // Verify the pattern: 2-hour task executes twice as often as 4-hour task
        const total2HourExecutions = every2HourTask.mock.calls.length;
        const total4HourExecutions = every4HourTask.mock.calls.length;

        // 2-hour task should have executed exactly twice as often as 4-hour task + 1 initial
        expect(total2HourExecutions).toBe(total4HourExecutions * 2 + 1);

        await capabilities.scheduler.stop();
    });

    test("should demonstrate precise execution counting with multiple intervals", async () => {
        const capabilities = getTestCapabilities();
        const timeControl = getDatetimeControl(capabilities);
        const schedulerControl = getSchedulerControl(capabilities);
        const retryDelay = Duration.fromMillis(1000);

        const every2HourTask = jest.fn();  // Runs every 2 hours
        const every6HourTask = jest.fn();  // Runs every 6 hours

        // Start at exactly midnight
        const startTime = fromISOString("2021-01-01T00:00:00.000Z");
        timeControl.setDateTime(startTime);
        schedulerControl.setPollingInterval(fromMilliseconds(1));

        const registrations = [
            ["every-2h", "0 0,2,4,6,8,10,12,14,16,18,20,22 * * *", every2HourTask, retryDelay],    // Every 2 hours
            ["every-6h", "0 0,6,12,18 * * *", every6HourTask, retryDelay],    // Every 6 hours
        ];

        await capabilities.scheduler.initialize(registrations);
        await schedulerControl.waitForNextCycleEnd();

        // Should execute at 00 minutes
        const initial2Hour = every2HourTask.mock.calls.length;
        const initial6Hour = every6HourTask.mock.calls.length;
        expect(initial2Hour).toBe(1);
        expect(initial6Hour).toBe(1);

        // Advance exactly 12 hours to noon in one jump (simulating missed executions)
        timeControl.advanceByDuration(fromHours(12));
        await schedulerControl.waitForNextCycleEnd();

        const after12Hours2Hour = every2HourTask.mock.calls.length;
        const after12Hours6Hour = every6HourTask.mock.calls.length;

        // Should NOT execute multiple times for missed executions
        // Should only execute once for the current time (12:00:00)
        // Both patterns match 12:00:00 (divisible by both 2 and 6)
        expect(after12Hours2Hour).toBe(2);
        expect(after12Hours6Hour).toBe(2);

        await capabilities.scheduler.stop();
    });

    test("should execute tasks with exact timing precision across day boundaries", async () => {
        const capabilities = getTestCapabilities();
        const timeControl = getDatetimeControl(capabilities);
        const schedulerControl = getSchedulerControl(capabilities);
        const retryDelay = Duration.fromMillis(1000);

        const midnightTask = jest.fn();  // Runs daily at midnight
        const noonTask = jest.fn();      // Runs daily at noon

        // Start at exactly 11 PM on Dec 31st, 2020
        const startTime = fromISOString("2020-12-31T23:00:00.000Z");
        timeControl.setDateTime(startTime);
        schedulerControl.setPollingInterval(fromMilliseconds(1));

        const registrations = [
            ["midnight-daily", "0 0 * * *", midnightTask, retryDelay],    // Daily at midnight
            ["noon-daily", "0 12 * * *", noonTask, retryDelay],           // Daily at noon
        ];

        await capabilities.scheduler.initialize(registrations);
        await schedulerControl.waitForNextCycleEnd();

        // Record initial counts
        const initialMidnight = midnightTask.mock.calls.length;
        const initialNoon = noonTask.mock.calls.length;

        // Neither should execute at 11 PM

        // Advance exactly 1 hour to midnight (New Year)
        timeControl.advanceByDuration(fromHours(3));
        await schedulerControl.waitForNextCycleEnd();

        // Only midnight task should execute
        expect(midnightTask.mock.calls.length).toBeGreaterThan(initialMidnight);
        expect(noonTask.mock.calls.length).toBe(initialNoon); // Should not change

        const midnightAfterNewYear = midnightTask.mock.calls.length;

        // Advance exactly 12 hours to noon
        timeControl.advanceByDuration(fromHours(12));
        await schedulerControl.waitForNextCycleEnd();

        // Only noon task should execute
        expect(midnightTask.mock.calls.length).toBe(midnightAfterNewYear); // Should not change
        expect(noonTask.mock.calls.length).toBeGreaterThan(initialNoon);

        const noonAfterNewYear = noonTask.mock.calls.length;

        // Advance exactly 12 hours to next midnight
        timeControl.advanceByDuration(fromHours(12));
        await schedulerControl.waitForNextCycleEnd();

        // Only midnight task should execute again
        expect(midnightTask.mock.calls.length).toBeGreaterThan(midnightAfterNewYear);
        expect(noonTask.mock.calls.length).toBe(noonAfterNewYear); // Should not change

        // Verify execution counts: each task should have executed exactly as expected
        const totalMidnightExecutions = midnightTask.mock.calls.length - initialMidnight;
        const totalNoonExecutions = noonTask.mock.calls.length - initialNoon;

        expect(totalMidnightExecutions).toBe(2); // Exactly 2 midnight executions
        expect(totalNoonExecutions).toBe(1);     // Exactly 1 noon execution

        await capabilities.scheduler.stop();
    });

    test("should not block executions when a slow task is running", async () => {
        const capabilities = getTestCapabilities();
        const timeControl = getDatetimeControl(capabilities);
        const schedulerControl = getSchedulerControl(capabilities);
        const retryDelay = Duration.fromMillis(5000);

        const fastTask = jest.fn();

        const slowTask = jest.fn().mockImplementation(async () => {
            // Simulate a task that takes a moderate amount of time but doesn't block indefinitely
            await new Promise(resolve => setTimeout(resolve, 1000)); // 1 second
        });

        // Set start time to 01:15:00 on Jan 1, 2021
        const startTime = fromISOString("2021-01-01T01:15:00.000Z");
        timeControl.setDateTime(startTime);
        schedulerControl.setPollingInterval(fromMilliseconds(1));

        const registrations = [
            ["fast-task", "0 * * * *", fastTask, retryDelay],   // Every hour at 0 minutes
            ["slow-task", "0 * * * *", slowTask, retryDelay],    // Every hour at 0 minutes
        ];

        await capabilities.scheduler.initialize(registrations);

        // Wait some time.
        await new Promise(resolve => setTimeout(resolve, 200));

        // Should NOT execute immediately on first startup
        expect(fastTask.mock.calls.length).toEqual(0);
        expect(slowTask.mock.calls.length).toEqual(0);

        // Advance to next hour (02:00:00)
        timeControl.advanceByDuration(fromMilliseconds(45 * 60 * 1000)); // 45 minutes to reach 02:00:00
        await schedulerControl.waitForNextCycleEnd();
        // Wait some time.
        await new Promise(resolve => setTimeout(resolve, 200));

        expect(fastTask.mock.calls.length).toEqual(1);
        expect(slowTask.mock.calls.length).toEqual(1);

        // Advance by one hour to 03:00:00
        timeControl.advanceByDuration(fromHours(1));
        await schedulerControl.waitForNextCycleEnd();
        // Wait some time.
        await new Promise(resolve => setTimeout(resolve, 200));

        expect(fastTask.mock.calls.length).toEqual(2);
        expect(slowTask.mock.calls.length).toEqual(2); // Both can execute since slow task only takes 1 second

        await capabilities.scheduler.stop();
    });

    test.failing("should reject fractional retryDelayMs during task deserialization", () => {
        const cron = parseCronExpression("0 * * * *");
        const registrations = new Map([
            ["fractional-delay", { name: "fractional-delay", parsedCron: cron, callback: () => {}, retryDelay: Duration.fromMillis(5000.5) }]
        ]);
        const record = {
            name: "fractional-delay",
            cronExpression: "0 * * * *",
            retryDelayMs: 5000.5,
        };
        const result = tryDeserialize(record, registrations);
        expect(isTaskTryDeserializeError(result)).toBe(true);
    });

    test("getNextExecution after getMostRecentExecution should not skip earlier valid days", () => {
        const expr = parseCronExpression("0 0 30,31 * *");
        // Compute previous execution to mutate internal cache for earlier months
        getMostRecentExecution(expr, fromISOString("2021-03-01T00:00:00.000Z"));
        // Next execution from January 1st should be January 30th, but due to mutation becomes 31st
        const next = getNextExecution(expr, fromISOString("2021-01-01T00:00:00.000Z"));
        expect(toISOString(next)).toBe("2021-01-30T00:00:00.000Z");
    });

<<<<<<< HEAD
    test.failing("should parse cron expressions with leading zeros", () => {
        expect(() => parseCronExpression("0 0 01 * *")).not.toThrow();
=======
    test.failing("should reject null lastSuccessTime during task deserialization", () => {
        const registrations = new Map([
            [
                "demo",
                {
                    name: "demo",
                    parsedCron: parseCronExpression("0 * * * *"),
                    callback: () => {},
                    retryDelay: Duration.fromMillis(1000),
                },
            ],
        ]);

        const serialized = {
            name: "demo",
            cronExpression: "0 * * * *",
            retryDelayMs: 1000,
            lastSuccessTime: null,
        };

        const result = tryDeserialize(serialized, registrations);
        expect(isTaskInvalidTypeError(result)).toBe(true);
>>>>>>> 3346b421
    });
});<|MERGE_RESOLUTION|>--- conflicted
+++ resolved
@@ -1154,10 +1154,10 @@
         expect(toISOString(next)).toBe("2021-01-30T00:00:00.000Z");
     });
 
-<<<<<<< HEAD
     test.failing("should parse cron expressions with leading zeros", () => {
         expect(() => parseCronExpression("0 0 01 * *")).not.toThrow();
-=======
+    });
+
     test.failing("should reject null lastSuccessTime during task deserialization", () => {
         const registrations = new Map([
             [
@@ -1180,6 +1180,5 @@
 
         const result = tryDeserialize(serialized, registrations);
         expect(isTaskInvalidTypeError(result)).toBe(true);
->>>>>>> 3346b421
     });
 });