/**
 * These capabilities are created at the very top of the call stack.
 * This way, only the main entry to the program can grant these capabilities to the rest of the program.
 */

/** @typedef {import('../filesystem/deleter').FileDeleter} FileDeleter */
/** @typedef {import('../random/seed').NonDeterministicSeed} NonDeterministicSeed */
/** @typedef {import('../filesystem/dirscanner').DirScanner} DirScanner */
/** @typedef {import('../filesystem/copier').FileCopier} FileCopier */
/** @typedef {import('../filesystem/writer').FileWriter} FileWriter */
/** @typedef {import('../filesystem/reader').FileReader} FileReader */
/** @typedef {import('../filesystem/appender').FileAppender} FileAppender */
/** @typedef {import('../filesystem/creator').FileCreator} FileCreator */
/** @typedef {import('../filesystem/checker').FileChecker} FileChecker */
/** @typedef {import('../exiter').Exiter} Exiter */
/** @typedef {import('../subprocess/command').Command} Command */
/** @typedef {import('../environment').Environment} Environment */
/** @typedef {import('../logger').Logger} Logger */
/** @typedef {import('../notifications').Notifier} Notifier */
/** @typedef {import('../ai/transcription').AITranscription} AITranscription */
/** @typedef {import('../datetime').Datetime} Datetime */
/** @typedef {import('../sleeper').Sleeper} Sleeper */
/** @typedef {import('../schedule').Scheduler} Scheduler */


/**
 * @typedef {object} Capabilities
 * @property {NonDeterministicSeed} seed - A random number generator instance.
 * @property {FileDeleter} deleter - A file deleter instance.
 * @property {DirScanner} scanner - A directory scanner instance.
 * @property {FileCopier} copier - A file copier instance.
 * @property {FileWriter} writer - A file writer instance.
 * @property {FileReader} reader - A file reader instance.
 * @property {FileAppender} appender - A file appender instance.
 * @property {FileCreator} creator - A directory creator instance.
 * @property {FileChecker} checker - A file checker instance.
 * @property {Command} git - A command instance for Git operations.
 * @property {Environment} environment - An environment instance.
 * @property {Exiter} exiter - A process exit instance.
 * @property {Logger} logger - A logger instance.
 * @property {Notifier} notifier - A notifier instance.
 * @property {AITranscription} aiTranscription - An AI transcription instance.
 * @property {Datetime} datetime - Datetime utilities.
 * @property {Sleeper} sleeper - A sleeper instance.
 * @property {Command} volodyslavDailyTasks - A command instance for daily tasks.
 * @property {Scheduler} scheduler - A scheduler instance.
 */

const random = require("../random");
const deleterCapability = require("../filesystem/deleter");
const dirscanner = require("../filesystem/dirscanner");
const copierCapability = require("../filesystem/copier");
const creatorCapability = require("../filesystem/creator");
const writerCapability = require("../filesystem/writer");
const readerCapability = require("../filesystem/reader");
const appendCapability = require("../filesystem/appender");
const checkerCapability = require("../filesystem/checker");
const gitCapability = require("../executables").git;
const environmentCapability = require("../environment");
const loggingCapability = require("../logger");
const exiterCapability = require("../exiter");
const notifierCapability = require("../notifications");
const aiTranscriptionCapability = require("../ai/transcription");
const datetimeCapability = require("../datetime");
const sleeperCapability = require("../sleeper");
const volodyslavDailyTasks = require("../executables").volodyslavDailyTasks;
const schedule = require('../schedule')

/**
 * This structure collects maximum capabilities that any part of Volodyslav can access.
 * It is supposed to be initialized at the main entry to Volodyslav, and then passed down the call stack.
 * It should be a pure, well-behaved, non-throwing function,
 * because it is required for everything else in Volodyslav to work, including error reporting.
 */
const make = () => {
    const environment = environmentCapability.make();
    const datetime = datetimeCapability.make();
    const sleeper = sleeperCapability.make();

    /** @type {Capabilities} */
    const ret = {
        seed: random.seed.make(),
        datetime,
        deleter: deleterCapability.make(),
        scanner: dirscanner.make(),
        copier: copierCapability.make(),
        creator: creatorCapability.make(),
        writer: writerCapability.make(),
        reader: readerCapability.make(),
        appender: appendCapability.make(),
        checker: checkerCapability.make(() => ret),
        git: gitCapability,
        environment,
        exiter: exiterCapability.make(),
        logger: loggingCapability.make(() => ret),
        notifier: notifierCapability.make(),
<<<<<<< HEAD
        aiTranscription: aiTranscriptionCapability.make(() => ({ environment })),
=======
        scheduler: schedulerCapability.make(() => ret),
        aiTranscription: aiTranscriptionCapability.make(() => ret),
>>>>>>> 7eb6c01b
        sleeper,
        volodyslavDailyTasks,
        scheduler: schedule.make(() => ret),
    };

    return ret;
};

module.exports = {
    make,
};<|MERGE_RESOLUTION|>--- conflicted
+++ resolved
@@ -94,12 +94,7 @@
         exiter: exiterCapability.make(),
         logger: loggingCapability.make(() => ret),
         notifier: notifierCapability.make(),
-<<<<<<< HEAD
-        aiTranscription: aiTranscriptionCapability.make(() => ({ environment })),
-=======
-        scheduler: schedulerCapability.make(() => ret),
         aiTranscription: aiTranscriptionCapability.make(() => ret),
->>>>>>> 7eb6c01b
         sleeper,
         volodyslavDailyTasks,
         scheduler: schedule.make(() => ret),
